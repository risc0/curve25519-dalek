[package]
name = "ed25519-dalek"
version = "2.0.0"
edition = "2021"
authors = [
    "isis lovecruft <isis@patternsinthevoid.net>",
    "Tony Arcieri <bascule@gmail.com>",
    "Michael Rosenberg <michael@mrosenberg.pub>"
]
readme = "README.md"
license = "BSD-3-Clause"
repository = "https://github.com/dalek-cryptography/curve25519-dalek/tree/main/ed25519-dalek"
homepage = "https://github.com/dalek-cryptography/curve25519-dalek"
documentation = "https://docs.rs/ed25519-dalek"
keywords = ["cryptography", "ed25519", "curve25519", "signature", "ECC"]
categories = ["cryptography", "no-std"]
description = "Fast and efficient ed25519 EdDSA key generations, signing, and verification in pure Rust."
exclude = [ ".gitignore", "TESTVECTORS", "VALIDATIONVECTORS", "res/*" ]
rust-version = "1.60"

[package.metadata.docs.rs]
rustdoc-args = [
    "--html-in-header", "docs/assets/rustdoc-include-katex-header.html",
    "--cfg", "docsrs",
]
features = ["batch", "digest", "hazmat", "pem", "serde"]

[dependencies]
curve25519-dalek = { version = "4", path = "../curve25519-dalek", default-features = false, features = ["digest"] }
ed25519 = { version = ">=2.2, <2.3", default-features = false }
signature = { version = ">=2.0, <2.1", optional = true, default-features = false }
sha2 = { version = "0.10", default-features = false }
subtle = { version = "2.3.0", default-features = false }

# optional features
merlin = { version = "3", default-features = false, optional = true }
rand_core = { version = "0.6.4", default-features = false, optional = true }
serde = { version = "1.0", default-features = false, optional = true }
zeroize = { version = "1.5", default-features = false, optional = true }

[dev-dependencies]
curve25519-dalek = { version = "4", path = "../curve25519-dalek", default-features = false, features = ["digest", "rand_core"] }
blake2 = "0.10"
sha3 = "0.10"
hex = "0.4"
bincode = "1.0"
serde_json = "1.0"
<<<<<<< HEAD
hex-literal = "0.3"
=======
criterion = { version = "0.5", features = ["html_reports"] }
hex-literal = "0.4"
>>>>>>> e94a5fe5
rand = "0.8"
rand_core = { version = "0.6.4", default-features = false }
serde = { version = "1.0", features = ["derive"] }
toml = { version = "0.7" }

[target.'cfg(not(target_os = "zkvm"))'.dev-dependencies]
criterion = { version = "0.5.1", features = ["html_reports"] }

[[bench]]
name = "ed25519_benchmarks"
harness = false
required-features = ["rand_core"]

[features]
default = ["fast", "std", "zeroize"]
alloc = ["curve25519-dalek/alloc", "ed25519/alloc", "serde?/alloc", "zeroize/alloc"]
std = ["alloc", "ed25519/std", "serde?/std", "sha2/std"]

asm = ["sha2/asm"]
batch = ["alloc", "merlin", "rand_core"]
fast = ["curve25519-dalek/precomputed-tables"]
digest = ["signature/digest"]
# Exposes the hazmat module
hazmat = []
# Turns off stricter checking for scalar malleability in signatures
legacy_compatibility = ["curve25519-dalek/legacy_compatibility"]
pkcs8 = ["ed25519/pkcs8"]
pem = ["alloc", "ed25519/pem", "pkcs8"]
rand_core = ["dep:rand_core"]
serde = ["dep:serde", "ed25519/serde"]
zeroize = ["dep:zeroize", "curve25519-dalek/zeroize"]<|MERGE_RESOLUTION|>--- conflicted
+++ resolved
@@ -45,12 +45,7 @@
 hex = "0.4"
 bincode = "1.0"
 serde_json = "1.0"
-<<<<<<< HEAD
-hex-literal = "0.3"
-=======
-criterion = { version = "0.5", features = ["html_reports"] }
 hex-literal = "0.4"
->>>>>>> e94a5fe5
 rand = "0.8"
 rand_core = { version = "0.6.4", default-features = false }
 serde = { version = "1.0", features = ["derive"] }
