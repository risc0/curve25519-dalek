// -*- mode: rust; -*-
//
// This file is part of ed25519-dalek.
// Copyright (c) 2017-2019 isis lovecruft
// See LICENSE for licensing information.
//
// Authors:
// - isis agora lovecruft <isis@patternsinthevoid.net>

//! Integration tests for ed25519-dalek.

#![allow(clippy::items_after_test_module)]

use ed25519_dalek::*;

use hex::FromHex;
#[cfg(feature = "digest")]
use hex_literal::hex;

#[cfg(test)]
mod vectors {
    use super::*;

    use curve25519_dalek::{
        constants::ED25519_BASEPOINT_POINT,
        edwards::{CompressedEdwardsY, EdwardsPoint},
        scalar::Scalar,
        traits::IsIdentity,
    };

    #[cfg(not(feature = "digest"))]
    use sha2::{digest::Digest, Sha512};

    use std::{
<<<<<<< HEAD
        convert::TryFrom,
=======
        fs::File,
>>>>>>> 9252fa5c
        io::{BufRead, BufReader},
        ops::Neg,
    };

    // TESTVECTORS is taken from sign.input.gz in agl's ed25519 Golang
    // package. It is a selection of test cases from
    // http://ed25519.cr.yp.to/python/sign.input
    #[test]
    fn against_reference_implementation() {
        // TestGolden
        let mut line: String;
        let mut lineno: usize = 0;

        // Include the test vectors file directly. Note that this makes the test binary large.
        let testvectors_bytes = include_bytes!("../TESTVECTORS");
        let file = BufReader::new(testvectors_bytes.as_slice());

        for l in file.lines() {
            lineno += 1;
            line = l.unwrap();

            let parts: Vec<&str> = line.split(':').collect();
            assert_eq!(parts.len(), 5, "wrong number of fields in line {}", lineno);

            let sec_bytes: Vec<u8> = FromHex::from_hex(parts[0]).unwrap();
            let pub_bytes: Vec<u8> = FromHex::from_hex(parts[1]).unwrap();
            let msg_bytes: Vec<u8> = FromHex::from_hex(parts[2]).unwrap();
            let sig_bytes: Vec<u8> = FromHex::from_hex(parts[3]).unwrap();

            let sec_bytes = &sec_bytes[..SECRET_KEY_LENGTH].try_into().unwrap();
            let pub_bytes = &pub_bytes[..PUBLIC_KEY_LENGTH].try_into().unwrap();

            let signing_key = SigningKey::from_bytes(sec_bytes);
            let expected_verifying_key = VerifyingKey::from_bytes(pub_bytes).unwrap();
            assert_eq!(expected_verifying_key, signing_key.verifying_key());

            // The signatures in the test vectors also include the message
            // at the end, but we just want R and S.
            let sig1: Signature = Signature::try_from(&sig_bytes[..64]).unwrap();
            let sig2: Signature = signing_key.sign(&msg_bytes);

            assert!(sig1 == sig2, "Signature bytes not equal on line {}", lineno);
            assert!(
                signing_key.verify(&msg_bytes, &sig2).is_ok(),
                "Signature verification failed on line {}",
                lineno
            );
            assert!(
                expected_verifying_key
                    .verify_strict(&msg_bytes, &sig2)
                    .is_ok(),
                "Signature strict verification failed on line {}",
                lineno
            );
        }
    }

    // From https://tools.ietf.org/html/rfc8032#section-7.3
    #[cfg(feature = "digest")]
    #[test]
    fn ed25519ph_rf8032_test_vector_prehash() {
        let sec_bytes = hex!("833fe62409237b9d62ec77587520911e9a759cec1d19755b7da901b96dca3d42");
        let pub_bytes = hex!("ec172b93ad5e563bf4932c70e1245034c35467ef2efd4d64ebf819683467e2bf");
        let msg_bytes = hex!("616263");
        let sig_bytes = hex!("98a70222f0b8121aa9d30f813d683f809e462b469c7ff87639499bb94e6dae4131f85042463c2a355a2003d062adf5aaa10b8c61e636062aaad11c2a26083406");

        let signing_key = SigningKey::from_bytes(&sec_bytes);
        let expected_verifying_key = VerifyingKey::from_bytes(&pub_bytes).unwrap();
        assert_eq!(expected_verifying_key, signing_key.verifying_key());
        let sig1 = Signature::try_from(&sig_bytes[..]).unwrap();

        let mut prehash_for_signing = Sha512::default();
        let mut prehash_for_verifying = Sha512::default();

        prehash_for_signing.update(&msg_bytes[..]);
        prehash_for_verifying.update(&msg_bytes[..]);

        let sig2: Signature = signing_key
            .sign_prehashed(prehash_for_signing, None)
            .unwrap();

        assert!(
            sig1 == sig2,
            "Original signature from test vectors doesn't equal signature produced:\
             \noriginal:\n{:?}\nproduced:\n{:?}",
            sig1,
            sig2
        );
        assert!(
            signing_key
                .verify_prehashed(prehash_for_verifying.clone(), None, &sig2)
                .is_ok(),
            "Could not verify ed25519ph signature!"
        );
        assert!(
            expected_verifying_key
                .verify_prehashed_strict(prehash_for_verifying, None, &sig2)
                .is_ok(),
            "Could not strict-verify ed25519ph signature!"
        );
    }

    //
    // The remaining items in this mod are for the repudiation tests
    //

    // Taken from curve25519_dalek::constants::EIGHT_TORSION[4]
    const EIGHT_TORSION_4: [u8; 32] = [
        236, 255, 255, 255, 255, 255, 255, 255, 255, 255, 255, 255, 255, 255, 255, 255, 255, 255,
        255, 255, 255, 255, 255, 255, 255, 255, 255, 255, 255, 255, 255, 127,
    ];

    // Computes the prehashed or non-prehashed challenge, depending on whether context is given
    fn compute_challenge(
        message: &[u8],
        pub_key: &EdwardsPoint,
        signature_r: &EdwardsPoint,
        context: Option<&[u8]>,
    ) -> Scalar {
        let mut h = Sha512::default();
        if let Some(c) = context {
            h.update(b"SigEd25519 no Ed25519 collisions");
            h.update([1]);
            h.update([c.len() as u8]);
            h.update(c);
        }
        h.update(signature_r.compress().as_bytes());
        h.update(&pub_key.compress().as_bytes()[..]);
        h.update(message);
        Scalar::from_hash(h)
    }

    fn serialize_signature(r: &EdwardsPoint, s: &Scalar) -> Vec<u8> {
        [&r.compress().as_bytes()[..], &s.as_bytes()[..]].concat()
    }

    const WEAK_PUBKEY: CompressedEdwardsY = CompressedEdwardsY(EIGHT_TORSION_4);

    // Pick a random Scalar
    fn non_null_scalar() -> Scalar {
        let mut rng = rand::rngs::OsRng;
        let mut s_candidate = Scalar::random(&mut rng);
        while s_candidate == Scalar::ZERO {
            s_candidate = Scalar::random(&mut rng);
        }
        s_candidate
    }

    fn pick_r(s: Scalar) -> EdwardsPoint {
        let r0 = s * ED25519_BASEPOINT_POINT;
        // Pick a torsion point of order 2
        r0 + WEAK_PUBKEY.decompress().unwrap().neg()
    }

    // Tests that verify_strict() rejects small-order pubkeys. We test this by explicitly
    // constructing a pubkey-signature pair that verifies with respect to two distinct messages.
    // This should be accepted by verify(), but rejected by verify_strict().
    #[test]
    fn repudiation() {
        let message1 = b"Send 100 USD to Alice";
        let message2 = b"Send 100000 USD to Alice";

        let mut s: Scalar = non_null_scalar();
        let pubkey = WEAK_PUBKEY.decompress().unwrap();
        let mut r = pick_r(s);

        // Find an R such that
        //     H(R || A || M₁) · A == A == H(R || A || M₂) · A
        // This happens with high probability when A is low order.
        while !(pubkey.neg() + compute_challenge(message1, &pubkey, &r, None) * pubkey)
            .is_identity()
            || !(pubkey.neg() + compute_challenge(message2, &pubkey, &r, None) * pubkey)
                .is_identity()
        {
            // We pick an s and let R = sB - A where B is the basepoint
            s = non_null_scalar();
            r = pick_r(s);
        }

        // At this point, both verification equations hold:
        //     sB = R + H(R || A || M₁) · A
        //        = R + H(R || A || M₂) · A
        // Check that this is true
        let signature = serialize_signature(&r, &s);
        let vk = VerifyingKey::from_bytes(pubkey.compress().as_bytes()).unwrap();
        let sig = Signature::try_from(&signature[..]).unwrap();
        assert!(vk.verify(message1, &sig).is_ok());
        assert!(vk.verify(message2, &sig).is_ok());

        // Check that this public key appears as weak
        assert!(vk.is_weak());

        // Now check that the sigs fail under verify_strict. This is because verify_strict rejects
        // small order pubkeys.
        assert!(vk.verify_strict(message1, &sig).is_err());
        assert!(vk.verify_strict(message2, &sig).is_err());
    }

    // Identical to repudiation() above, but testing verify_prehashed against
    // verify_prehashed_strict. See comments above for a description of what's happening.
    #[cfg(feature = "digest")]
    #[test]
    fn repudiation_prehash() {
        let message1 = Sha512::new().chain_update(b"Send 100 USD to Alice");
        let message2 = Sha512::new().chain_update(b"Send 100000 USD to Alice");
        let message1_bytes = message1.clone().finalize();
        let message2_bytes = message2.clone().finalize();

        let mut s: Scalar = non_null_scalar();
        let pubkey = WEAK_PUBKEY.decompress().unwrap();
        let mut r = pick_r(s);
        let context_str = Some(&b"edtest"[..]);

        while !(pubkey.neg()
            + compute_challenge(&message1_bytes, &pubkey, &r, context_str) * pubkey)
            .is_identity()
            || !(pubkey.neg()
                + compute_challenge(&message2_bytes, &pubkey, &r, context_str) * pubkey)
                .is_identity()
        {
            s = non_null_scalar();
            r = pick_r(s);
        }

        // Check that verify_prehashed succeeds on both sigs
        let signature = serialize_signature(&r, &s);
        let vk = VerifyingKey::from_bytes(pubkey.compress().as_bytes()).unwrap();
        let sig = Signature::try_from(&signature[..]).unwrap();
        assert!(vk
            .verify_prehashed(message1.clone(), context_str, &sig)
            .is_ok());
        assert!(vk
            .verify_prehashed(message2.clone(), context_str, &sig)
            .is_ok());

        // Check that verify_prehashed_strict fails on both sigs
        assert!(vk
            .verify_prehashed_strict(message1.clone(), context_str, &sig)
            .is_err());
        assert!(vk
            .verify_prehashed_strict(message2.clone(), context_str, &sig)
            .is_err());
    }
}

#[cfg(feature = "rand_core")]
mod integrations {
    use super::*;
    use rand::rngs::OsRng;
    use std::collections::HashMap;

    #[test]
    fn sign_verify() {
        // TestSignVerify

        let good: &[u8] = "test message".as_bytes();
        let bad: &[u8] = "wrong message".as_bytes();

        let mut csprng = OsRng;

        let signing_key: SigningKey = SigningKey::generate(&mut csprng);
        let verifying_key = signing_key.verifying_key();
        let good_sig: Signature = signing_key.sign(good);
        let bad_sig: Signature = signing_key.sign(bad);

        // Check that an honestly generated public key is not weak
        assert!(!verifying_key.is_weak());

        assert!(
            signing_key.verify(good, &good_sig).is_ok(),
            "Verification of a valid signature failed!"
        );
        assert!(
            verifying_key.verify_strict(good, &good_sig).is_ok(),
            "Strict verification of a valid signature failed!"
        );
        assert!(
            signing_key.verify(good, &bad_sig).is_err(),
            "Verification of a signature on a different message passed!"
        );
        assert!(
            verifying_key.verify_strict(good, &bad_sig).is_err(),
            "Strict verification of a signature on a different message passed!"
        );
        assert!(
            signing_key.verify(bad, &good_sig).is_err(),
            "Verification of a signature on a different message passed!"
        );
        assert!(
            verifying_key.verify_strict(bad, &good_sig).is_err(),
            "Strict verification of a signature on a different message passed!"
        );
    }

    #[cfg(feature = "digest")]
    #[test]
    fn ed25519ph_sign_verify() {
        let good: &[u8] = b"test message";
        let bad: &[u8] = b"wrong message";

        let mut csprng = OsRng;

        // ugh… there's no `impl Copy for Sha512`… i hope we can all agree these are the same hashes
        let mut prehashed_good1: Sha512 = Sha512::default();
        prehashed_good1.update(good);
        let mut prehashed_good2: Sha512 = Sha512::default();
        prehashed_good2.update(good);
        let mut prehashed_good3: Sha512 = Sha512::default();
        prehashed_good3.update(good);

        let mut prehashed_bad1: Sha512 = Sha512::default();
        prehashed_bad1.update(bad);
        let mut prehashed_bad2: Sha512 = Sha512::default();
        prehashed_bad2.update(bad);

        let context: &[u8] = b"testing testing 1 2 3";

        let signing_key: SigningKey = SigningKey::generate(&mut csprng);
        let verifying_key = signing_key.verifying_key();
        let good_sig: Signature = signing_key
            .sign_prehashed(prehashed_good1, Some(context))
            .unwrap();
        let bad_sig: Signature = signing_key
            .sign_prehashed(prehashed_bad1, Some(context))
            .unwrap();

        assert!(
            signing_key
                .verify_prehashed(prehashed_good2.clone(), Some(context), &good_sig)
                .is_ok(),
            "Verification of a valid signature failed!"
        );
        assert!(
            verifying_key
                .verify_prehashed_strict(prehashed_good2, Some(context), &good_sig)
                .is_ok(),
            "Strict verification of a valid signature failed!"
        );
        assert!(
            signing_key
                .verify_prehashed(prehashed_good3.clone(), Some(context), &bad_sig)
                .is_err(),
            "Verification of a signature on a different message passed!"
        );
        assert!(
            verifying_key
                .verify_prehashed_strict(prehashed_good3, Some(context), &bad_sig)
                .is_err(),
            "Strict verification of a signature on a different message passed!"
        );
        assert!(
            signing_key
                .verify_prehashed(prehashed_bad2.clone(), Some(context), &good_sig)
                .is_err(),
            "Verification of a signature on a different message passed!"
        );
        assert!(
            verifying_key
                .verify_prehashed_strict(prehashed_bad2, Some(context), &good_sig)
                .is_err(),
            "Strict verification of a signature on a different message passed!"
        );
    }

    #[cfg(feature = "batch")]
    #[test]
    fn verify_batch_seven_signatures() {
        let messages: [&[u8]; 7] = [
            b"Watch closely everyone, I'm going to show you how to kill a god.",
            b"I'm not a cryptographer I just encrypt a lot.",
            b"Still not a cryptographer.",
            b"This is a test of the tsunami alert system. This is only a test.",
            b"Fuck dumbin' it down, spit ice, skip jewellery: Molotov cocktails on me like accessories.",
            b"Hey, I never cared about your bucks, so if I run up with a mask on, probably got a gas can too.",
            b"And I'm not here to fill 'er up. Nope, we came to riot, here to incite, we don't want any of your stuff.", ];
        let mut csprng = OsRng;
        let mut signing_keys: Vec<SigningKey> = Vec::new();
        let mut signatures: Vec<Signature> = Vec::new();

        for msg in messages {
            let signing_key: SigningKey = SigningKey::generate(&mut csprng);
            signatures.push(signing_key.sign(msg));
            signing_keys.push(signing_key);
        }
        let verifying_keys: Vec<VerifyingKey> =
            signing_keys.iter().map(|key| key.verifying_key()).collect();

        let result = verify_batch(&messages, &signatures, &verifying_keys);

        assert!(result.is_ok());
    }

    #[test]
    fn public_key_hash_trait_check() {
        let mut csprng = OsRng {};
        let secret: SigningKey = SigningKey::generate(&mut csprng);
        let public_from_secret: VerifyingKey = (&secret).into();

        let mut m = HashMap::new();
        m.insert(public_from_secret, "Example_Public_Key");

        m.insert(public_from_secret, "Updated Value");

        let (k, &v) = m.get_key_value(&public_from_secret).unwrap();
        assert_eq!(k, &public_from_secret);
        assert_eq!(v, "Updated Value");
        assert_eq!(m.len(), 1usize);

        let second_secret: SigningKey = SigningKey::generate(&mut csprng);
        let public_from_second_secret: VerifyingKey = (&second_secret).into();
        assert_ne!(public_from_secret, public_from_second_secret);
        m.insert(public_from_second_secret, "Second public key");

        let (k, &v) = m.get_key_value(&public_from_second_secret).unwrap();
        assert_eq!(k, &public_from_second_secret);
        assert_eq!(v, "Second public key");
        assert_eq!(m.len(), 2usize);
    }

    #[test]
    fn montgomery_and_edwards_conversion() {
        let mut rng = rand::rngs::OsRng;
        let signing_key = SigningKey::generate(&mut rng);
        let verifying_key = signing_key.verifying_key();

        let ed = verifying_key.to_edwards();

        // Check that to_edwards and From return same result:
        assert_eq!(ed, curve25519_dalek::EdwardsPoint::from(verifying_key));

        // The verifying key serialization is simply the compressed Edwards point
        assert_eq!(verifying_key.to_bytes(), ed.compress().0);

        // Check that modulo sign, to_montgomery().to_edwards() returns the original point
        let monty = verifying_key.to_montgomery();
        let via_monty0 = monty.to_edwards(0).unwrap();
        let via_monty1 = monty.to_edwards(1).unwrap();

        assert!(via_monty0 != via_monty1);
        assert!(ed == via_monty0 || ed == via_monty1);
    }
}

#[cfg(all(test, feature = "serde"))]
#[derive(Debug, serde::Serialize, serde::Deserialize)]
#[serde(crate = "serde")]
struct Demo {
    signing_key: SigningKey,
}

#[cfg(all(test, feature = "serde"))]
mod serialisation {
    #![allow(clippy::zero_prefixed_literal)]

    use super::*;

    // The size for bincode to serialize the length of a byte array.
    static BINCODE_INT_LENGTH: usize = 8;

    static PUBLIC_KEY_BYTES: [u8; PUBLIC_KEY_LENGTH] = [
        130, 039, 155, 015, 062, 076, 188, 063, 124, 122, 026, 251, 233, 253, 225, 220, 014, 041,
        166, 120, 108, 035, 254, 077, 160, 083, 172, 058, 219, 042, 086, 120,
    ];

    static SECRET_KEY_BYTES: [u8; SECRET_KEY_LENGTH] = [
        062, 070, 027, 163, 092, 182, 011, 003, 077, 234, 098, 004, 011, 127, 079, 228, 243, 187,
        150, 073, 201, 137, 076, 022, 085, 251, 152, 002, 241, 042, 072, 054,
    ];

    /// Signature with the above signing_key of a blank message.
    static SIGNATURE_BYTES: [u8; SIGNATURE_LENGTH] = [
        010, 126, 151, 143, 157, 064, 047, 001, 196, 140, 179, 058, 226, 152, 018, 102, 160, 123,
        080, 016, 210, 086, 196, 028, 053, 231, 012, 157, 169, 019, 158, 063, 045, 154, 238, 007,
        053, 185, 227, 229, 079, 108, 213, 080, 124, 252, 084, 167, 216, 085, 134, 144, 129, 149,
        041, 081, 063, 120, 126, 100, 092, 059, 050, 011,
    ];

    #[test]
    fn serialize_deserialize_signature_bincode() {
        let signature: Signature = Signature::from_bytes(&SIGNATURE_BYTES);
        let encoded_signature: Vec<u8> = bincode::serialize(&signature).unwrap();
        let decoded_signature: Signature = bincode::deserialize(&encoded_signature).unwrap();

        assert_eq!(signature, decoded_signature);
    }

    #[test]
    fn serialize_deserialize_signature_json() {
        let signature: Signature = Signature::from_bytes(&SIGNATURE_BYTES);
        let encoded_signature = serde_json::to_string(&signature).unwrap();
        let decoded_signature: Signature = serde_json::from_str(&encoded_signature).unwrap();

        assert_eq!(signature, decoded_signature);
    }

    #[test]
    fn serialize_deserialize_verifying_key_bincode() {
        let verifying_key: VerifyingKey = VerifyingKey::from_bytes(&PUBLIC_KEY_BYTES).unwrap();
        let encoded_verifying_key: Vec<u8> = bincode::serialize(&verifying_key).unwrap();
        let decoded_verifying_key: VerifyingKey =
            bincode::deserialize(&encoded_verifying_key).unwrap();

        assert_eq!(
            &PUBLIC_KEY_BYTES[..],
            &encoded_verifying_key[encoded_verifying_key.len() - PUBLIC_KEY_LENGTH..]
        );
        assert_eq!(verifying_key, decoded_verifying_key);
    }

    #[test]
    fn serialize_deserialize_verifying_key_json() {
        let verifying_key: VerifyingKey = VerifyingKey::from_bytes(&PUBLIC_KEY_BYTES).unwrap();
        let encoded_verifying_key = serde_json::to_string(&verifying_key).unwrap();
        let decoded_verifying_key: VerifyingKey =
            serde_json::from_str(&encoded_verifying_key).unwrap();

        assert_eq!(verifying_key, decoded_verifying_key);
    }

    #[test]
    fn serialize_deserialize_verifying_key_json_too_long() {
        // derived from `serialize_deserialize_verifying_key_json` test
        // trailing zero elements makes key too long (34 bytes)
        let encoded_verifying_key_too_long = "[130,39,155,15,62,76,188,63,124,122,26,251,233,253,225,220,14,41,166,120,108,35,254,77,160,83,172,58,219,42,86,120,0,0]";
        let de_err = serde_json::from_str::<VerifyingKey>(encoded_verifying_key_too_long)
            .unwrap_err()
            .to_string();
        assert!(
            de_err.contains("invalid length 34"),
            "expected invalid length error, got: {de_err}",
        );
    }

    #[test]
    fn serialize_deserialize_verifying_key_json_too_short() {
        // derived from `serialize_deserialize_verifying_key_json` test
        let encoded_verifying_key_too_long = "[130,39,155,15]";
        let de_err = serde_json::from_str::<VerifyingKey>(encoded_verifying_key_too_long)
            .unwrap_err()
            .to_string();
        assert!(
            de_err.contains("invalid length 4"),
            "expected invalid length error, got: {de_err}"
        );
    }

    #[test]
    fn serialize_deserialize_signing_key_bincode() {
        let signing_key = SigningKey::from_bytes(&SECRET_KEY_BYTES);
        let encoded_signing_key: Vec<u8> = bincode::serialize(&signing_key).unwrap();
        let decoded_signing_key: SigningKey = bincode::deserialize(&encoded_signing_key).unwrap();

        #[allow(clippy::needless_range_loop)]
        for i in 0..SECRET_KEY_LENGTH {
            assert_eq!(SECRET_KEY_BYTES[i], decoded_signing_key.to_bytes()[i]);
        }
    }

    #[test]
    fn serialize_deserialize_signing_key_json() {
        let signing_key = SigningKey::from_bytes(&SECRET_KEY_BYTES);
        let encoded_signing_key = serde_json::to_string(&signing_key).unwrap();
        let decoded_signing_key: SigningKey = serde_json::from_str(&encoded_signing_key).unwrap();

        #[allow(clippy::needless_range_loop)]
        for i in 0..SECRET_KEY_LENGTH {
            assert_eq!(SECRET_KEY_BYTES[i], decoded_signing_key.to_bytes()[i]);
        }
    }

    #[test]
    fn serialize_deserialize_signing_key_json_too_long() {
        // derived from `serialize_deserialize_signing_key_json` test
        // trailing zero elements makes key too long (34 bytes)
        let encoded_signing_key_too_long = "[62,70,27,163,92,182,11,3,77,234,98,4,11,127,79,228,243,187,150,73,201,137,76,22,85,251,152,2,241,42,72,54,0,0]";
        let de_err = serde_json::from_str::<SigningKey>(encoded_signing_key_too_long)
            .unwrap_err()
            .to_string();
        assert!(
            de_err.contains("invalid length 34"),
            "expected invalid length error, got: {de_err}",
        );
    }

    #[test]
    fn serialize_deserialize_signing_key_json_too_short() {
        // derived from `serialize_deserialize_signing_key_json` test
        let encoded_signing_key_too_long = "[62,70,27,163]";
        let de_err = serde_json::from_str::<SigningKey>(encoded_signing_key_too_long)
            .unwrap_err()
            .to_string();
        assert!(
            de_err.contains("invalid length 4"),
            "expected invalid length error, got: {de_err}"
        );
    }

    #[test]
    fn serialize_deserialize_signing_key_toml() {
        let demo = Demo {
            signing_key: SigningKey::from_bytes(&SECRET_KEY_BYTES),
        };

        println!("\n\nWrite to toml");
        let demo_toml = toml::to_string(&demo).unwrap();
        println!("{}", demo_toml);
        let demo_toml_rebuild: Result<Demo, _> = toml::from_str(&demo_toml);
        println!("{:?}", demo_toml_rebuild);
    }

    #[test]
    fn serialize_verifying_key_size() {
        let verifying_key: VerifyingKey = VerifyingKey::from_bytes(&PUBLIC_KEY_BYTES).unwrap();
        assert_eq!(
            bincode::serialized_size(&verifying_key).unwrap() as usize,
            BINCODE_INT_LENGTH + PUBLIC_KEY_LENGTH
        );
    }

    #[test]
    fn serialize_signature_size() {
        let signature: Signature = Signature::from_bytes(&SIGNATURE_BYTES);
        assert_eq!(
            bincode::serialized_size(&signature).unwrap() as usize,
            SIGNATURE_LENGTH
        );
    }

    #[test]
    fn serialize_signing_key_size() {
        let signing_key = SigningKey::from_bytes(&SECRET_KEY_BYTES);
        assert_eq!(
            bincode::serialized_size(&signing_key).unwrap() as usize,
            BINCODE_INT_LENGTH + SECRET_KEY_LENGTH
        );
    }
}<|MERGE_RESOLUTION|>--- conflicted
+++ resolved
@@ -32,11 +32,7 @@
     use sha2::{digest::Digest, Sha512};
 
     use std::{
-<<<<<<< HEAD
         convert::TryFrom,
-=======
-        fs::File,
->>>>>>> 9252fa5c
         io::{BufRead, BufReader},
         ops::Neg,
     };
