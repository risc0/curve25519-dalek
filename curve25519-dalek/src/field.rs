--- conflicted
+++ resolved
@@ -62,7 +62,6 @@
         ///
         /// The `FieldElement` type is an alias for one of the platform-specific
         /// implementations.
-<<<<<<< HEAD
         pub type FieldElement = backend::serial::u64::field::FieldElement51;
     } else if #[cfg(all(target_os = "zkvm", target_arch = "riscv32"))] {
         /// A `FieldElement` represents an element of the field
@@ -71,9 +70,6 @@
         /// The `FieldElement` type is an alias for one of the platform-specific
         /// implementations.
         pub type FieldElement = backend::serial::risc0::field::FieldElementR0;
-=======
-        pub(crate) type FieldElement = backend::serial::u64::field::FieldElement51;
->>>>>>> 9252fa5c
     } else {
         /// A `FieldElement` represents an element of the field
         /// \\( \mathbb Z / (2\^{255} - 19)\\).
