//! This selects the curve25519_dalek_bits either by default from target_pointer_width or explicitly set

#![deny(clippy::unwrap_used, dead_code)]

#[allow(non_camel_case_types)]
#[derive(PartialEq, Debug)]
enum DalekBits {
    Dalek32,
    Dalek64,
}

use std::fmt::Formatter;

impl std::fmt::Display for DalekBits {
    fn fmt(&self, f: &mut Formatter<'_>) -> Result<(), std::fmt::Error> {
        let w_bits = match self {
            DalekBits::Dalek32 => "32",
            DalekBits::Dalek64 => "64",
        };
        write!(f, "{}", w_bits)
    }
}

fn main() {
    let target_arch = match std::env::var("CARGO_CFG_TARGET_ARCH") {
        Ok(arch) => arch,
        _ => "".to_string(),
    };

    let curve25519_dalek_bits = match std::env::var("CARGO_CFG_CURVE25519_DALEK_BITS").as_deref() {
        Ok("32") => DalekBits::Dalek32,
        Ok("64") => DalekBits::Dalek64,
        _ => deterministic::determine_curve25519_dalek_bits(&target_arch),
    };

    println!("cargo:rustc-cfg=curve25519_dalek_bits=\"{curve25519_dalek_bits}\"");

    if rustc_version::version_meta()
        .expect("failed to detect rustc version")
        .channel
        == rustc_version::Channel::Nightly
    {
        println!("cargo:rustc-cfg=nightly");
    }

    let rustc_version = rustc_version::version().expect("failed to detect rustc version");
    if rustc_version.major == 1 && rustc_version.minor <= 64 {
        // Old versions of Rust complain when you have an `unsafe fn` and you use `unsafe {}` inside,
        // so for those we want to apply the `#[allow(unused_unsafe)]` attribute to get rid of that warning.
        println!("cargo:rustc-cfg=allow_unused_unsafe");
    }

    // Backend overrides / defaults
    let curve25519_dalek_backend =
        match std::env::var("CARGO_CFG_CURVE25519_DALEK_BACKEND").as_deref() {
            Ok("fiat") => "fiat",
            Ok("serial") => "serial",
            Ok("simd") => {
                // simd can only be enabled on x86_64 & 64bit target_pointer_width
                match is_capable_simd(&target_arch, curve25519_dalek_bits) {
                    true => "simd",
                    // If override is not possible this must result to compile error
                    // See: issues/532
                    false => panic!("Could not override curve25519_dalek_backend to simd"),
                }
            }
            // default between serial / simd (if potentially capable)
            _ => match is_capable_simd(&target_arch, curve25519_dalek_bits) {
                true => "simd",
                false => "serial",
            },
        };
    println!("cargo:rustc-cfg=curve25519_dalek_backend=\"{curve25519_dalek_backend}\"");
}

// Is the target arch & curve25519_dalek_bits potentially simd capable ?
fn is_capable_simd(arch: &str, bits: DalekBits) -> bool {
    arch == "x86_64" && bits == DalekBits::Dalek64
}

// Deterministic cfg(curve25519_dalek_bits) when this is not explicitly set.
mod deterministic {

    use super::*;

    // Custom Rust non-cargo build tooling needs to set CARGO_CFG_TARGET_POINTER_WIDTH
    static ERR_MSG_NO_POINTER_WIDTH: &str =
        "Standard Cargo TARGET_POINTER_WIDTH environment variable is not set.";

    // When either non-32 or 64 TARGET_POINTER_WIDTH detected
    static ERR_MSG_UNKNOWN_POINTER_WIDTH: &str = "Unknown TARGET_POINTER_WIDTH detected.";

    // Warning when the curve25519_dalek_bits cannot be determined
    fn determine_curve25519_dalek_bits_warning(cause: &str) {
        println!("cargo:warning=\"Defaulting to curve25519_dalek_bits=32: {cause}\"");
    }

    // Determine the curve25519_dalek_bits based on Rust standard TARGET triplet
    pub(super) fn determine_curve25519_dalek_bits(target_arch: &String) -> DalekBits {
        let target_pointer_width = match std::env::var("CARGO_CFG_TARGET_POINTER_WIDTH") {
            Ok(pw) => pw,
            Err(_) => {
<<<<<<< HEAD
                determine_curve25519_dalek_bits_warning(ERR_MSG_NO_TARGET);
                return DalekBits::Dalek32;
            }
        };

        // platforms crate is the source of truth used to determine the platform
        let platform = match platforms::Platform::find(&target_triplet) {
            Some(p) => p,
            None => {
                if target_triplet != "riscv32im-risc0-zkvm-elf" {
                    determine_curve25519_dalek_bits_warning(ERR_MSG_NO_PLATFORM);
                }
=======
                determine_curve25519_dalek_bits_warning(ERR_MSG_NO_POINTER_WIDTH);
>>>>>>> 9252fa5c
                return DalekBits::Dalek32;
            }
        };

        #[allow(clippy::match_single_binding)]
        match &target_arch {
            //Issues: 449 and 456
            //TODO: When adding arch defaults use proper types not String match
            //TODO(Arm): Needs tests + benchmarks to back this up
            //TODO(Wasm32): Needs tests + benchmarks to back this up
            _ => match target_pointer_width.as_ref() {
                "64" => DalekBits::Dalek64,
                "32" => DalekBits::Dalek32,
                // Intended default solely for non-32/64 target pointer widths
                // Otherwise known target platforms only.
                _ => {
                    determine_curve25519_dalek_bits_warning(ERR_MSG_UNKNOWN_POINTER_WIDTH);
                    DalekBits::Dalek32
                }
            },
        }
    }
}<|MERGE_RESOLUTION|>--- conflicted
+++ resolved
@@ -100,22 +100,7 @@
         let target_pointer_width = match std::env::var("CARGO_CFG_TARGET_POINTER_WIDTH") {
             Ok(pw) => pw,
             Err(_) => {
-<<<<<<< HEAD
-                determine_curve25519_dalek_bits_warning(ERR_MSG_NO_TARGET);
-                return DalekBits::Dalek32;
-            }
-        };
-
-        // platforms crate is the source of truth used to determine the platform
-        let platform = match platforms::Platform::find(&target_triplet) {
-            Some(p) => p,
-            None => {
-                if target_triplet != "riscv32im-risc0-zkvm-elf" {
-                    determine_curve25519_dalek_bits_warning(ERR_MSG_NO_PLATFORM);
-                }
-=======
                 determine_curve25519_dalek_bits_warning(ERR_MSG_NO_POINTER_WIDTH);
->>>>>>> 9252fa5c
                 return DalekBits::Dalek32;
             }
         };
