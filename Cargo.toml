--- conflicted
+++ resolved
@@ -23,18 +23,11 @@
 
 [dependencies]
 curve25519-dalek = { version = "2", default-features = false }
-<<<<<<< HEAD
-merlin = { version = "2", default-features = false, optional = true }
-rand = { version = "0.7", default-features = false, optional = true }
-rand_core = { version = "0.5", default-features = false, optional = true }
-serde = { version = "1.0", default-features = false, optional = true, features = ["derive"] }
-=======
 ed25519 = { version = "1", default-features = false }
 merlin = { version = "1", default-features = false, optional = true, git = "https://github.com/isislovecruft/merlin", branch = "develop" }
 rand = { version = "0.7", default-features = false, optional = true }
 rand_core = { version = "0.5", default-features = false, optional = true }
 serde_crate = { package = "serde", version = "1.0", default-features = false, optional = true }
->>>>>>> 6e0667d4
 sha2 = { version = "0.8", default-features = false }
 zeroize = { version = "1", default-features = false, features = ["zeroize_derive"] }
 
@@ -43,7 +36,6 @@
 bincode = "^0.9"
 criterion = "0.3"
 rand = "0.7"
-toml = "0.5"
 
 [[bench]]
 name = "ed25519_benchmarks"
